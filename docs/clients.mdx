--- conflicted
+++ resolved
@@ -9,62 +9,6 @@
 
 <div id="feature-support-matrix-wrapper">
 
-<<<<<<< HEAD
-| Client                                      | [Resources] | [Prompts] | [Tools]  | [Discovery][Discovery] | [Sampling] | Roots | Notes                                                                        |
-|---------------------------------------------|-------------|-----------|----------|------------------------|------------|--------|-----------------------------------------------------------------------------|
-| [5ire][5ire]                                | ❌          | ❌        | ✅      | ❓                     | ❌          | ❌    | Supports tools.                                                             |
-| [AgentAI][AgentAI]                          | ❌          | ❌        | ✅      | ❓                     | ❌          | ❌    | Agent Library written in Rust with tools support                            |
-| [AgenticFlow][AgenticFlow]                  | ✅          | ✅        | ✅      | ✅                     | ❌          | ❌    | Supports tools, prompts, and resources for no-code AI agents and multi-agent workflows.             |
-| [Amazon Q CLI][Amazon Q CLI]                | ❌          | ✅        | ✅      | ❓                     | ❌          | ❌    | Supports prompts and tools.                                                 |
-| [Apify MCP Tester][Apify MCP Tester]        | ❌          | ❌        | ✅      | ✅                     | ❌          | ❌    | Supports remote MCP servers and tool discovery.                             |
-| [BeeAI Framework][BeeAI Framework]          | ❌          | ❌        | ✅      | ❌                     | ❌          | ❌    | Supports tools in agentic workflows.                                        |
-| [BoltAI][BoltAI]                            | ❌          | ❌        | ✅      | ❓                     | ❌          | ❌    | Supports tools.                                                             |
-| [Claude.ai][Claude.ai]                      | ✅          | ✅        | ✅      | ❌                     | ❌          | ❌    | Supports tools, prompts, and resources for remote MCP servers.             |
-| [Claude Code][Claude Code]                  | ❌          | ✅        | ✅      | ❌                     | ❌          | ❌    | Supports prompts and tools                                                  |
-| [Claude Desktop App][Claude Desktop]        | ✅          | ✅        | ✅      | ❌                     | ❌          | ❌    | Supports tools, prompts, and resources for local and remote MCP servers.    |
-| [Cline][Cline]                              | ✅          | ❌        | ✅      | ✅                     | ❌          | ❌    | Supports tools and resources.                                               |
-| [Continue][Continue]                        | ✅          | ✅        | ✅      | ❓                     | ❌          | ❌    | Supports tools, prompts, and resources.                                     |
-| [Copilot-MCP][CopilotMCP]                   | ✅          | ❌        | ✅      | ❓                     | ❌          | ❌    | Supports tools and resources.                                               |
-| [Cursor][Cursor]                            | ❌          | ❌        | ✅      | ❌                     | ❌          | ❌    | Supports tools.                                                             |
-| [Daydreams Agents][Daydreams]               | ✅          | ✅        | ✅      | ❌                     | ❌          | ❌    | Support for drop in Servers to Daydreams agents                             |
-| [Emacs Mcp][Mcp.el]                         | ❌          | ❌        | ✅      | ❌                     | ❌          | ❌    | Supports tools in Emacs.                                                    |
-| [fast-agent][fast-agent]                    | ✅          | ✅        | ✅      | ✅                     | ✅          | ✅    | Full multimodal MCP support, with end-to-end tests                          |
-| [FLUJO][FLUJO]                              | ❌          | ❌        | ✅      | ❓                     | ❌          | ❌    | Support for resources, Prompts and Roots are coming soon                    |
-| [Genkit][Genkit]                            | ⚠️          | ✅        | ✅      | ❓                     | ❌          | ❌    | Supports resource list and lookup through tools.                            |
-| [Glama][Glama]                              | ✅          | ✅        | ✅      | ❓                     | ❌          | ❌    | Supports tools.                                                             |
-| [GenAIScript][GenAIScript]                  | ❌          | ❌        | ✅      | ❓                     | ❌          | ❌    | Supports tools.                                                             |
-| [Goose][Goose]                              | ❌          | ❌        | ✅      | ❓                     | ❌          | ❌    | Supports tools.                                                             |
-| [gptme][gptme]                              | ❌          | ❌        | ✅      | ❓                     | ❌          | ❌    | Supports tools.                                                             |
-| [HyperAgent][HyperAgent]                    | ❌          | ❌        | ✅      | ❓                     | ❌          | ❌    | Supports tools.                                                             |
-| [Klavis AI Slack/Discord/Web][Klavis AI]    | ✅          | ❌        | ✅      | ❓                     | ❌          | ❌    | Supports tools and resources.                                               |
-| [LibreChat][LibreChat]                      | ❌          | ❌        | ✅      | ❓                     | ❌          | ❌    | Supports tools for Agents                                                   |
-| [Lutra][Lutra]                              | ✅          | ✅        | ✅      | ❓                     | ❌          | ❌    | Supports any MCP server for reusable playbook creation.                     |
-| [mcp-agent][mcp-agent]                      | ❌          | ❌        | ✅      | ❓                     | ⚠️         | ❌    | Supports tools, server connection management, and agent workflows.          |
-| [mcp-use][mcp-use]                          | ✅          | ✅        | ✅      | ❓                     | ❌          | ❌    | Support tools, resources, stdio & http connection, local llms-agents.       |
-| [MCPHub][MCPHub]                            | ✅          | ✅        | ✅      | ❓                     | ❌          | ❌    | Supports tools, resources, and prompts in Neovim                            |
-| [MCPOmni-Connect][MCPOmni-Connect]          | ✅          | ✅        | ✅      | ❓                     | ✅          | ❌    | Supports tools with agentic mode, ReAct, and orchestrator capabilities.     |
-| [Microsoft Copilot Studio]                  | ❌          | ❌        | ✅      | ❓                     | ❌          | ❌    | Supports tools                                                              |
-| [MindPal][MindPal]                          | ❌          | ❌        | ✅      | ❓                     | ❌          | ❌    | Supports tools for no-code AI agents and multi-agent workflows.             |
-| [MooPoint][MooPoint]                        | ❌          | ❌        | ✅      | ❓                     | ❌          | ❌    | Web-Hosted client with tool calling support                                 |
-| [Msty Studio][Msty Studio]                  | ❌          | ❌        | ✅      | ❓                     | ❌          | ❌    | Supports tools                                                              |
-| [NVIDIA Agent Intelligence toolkit][AIQ toolkit] | ❌     | ❌        | ✅      | ❓                     | ❌          | ❌    | Supports tools in agentic workflows.                                        |
-| [OpenSumi][OpenSumi]                        | ❌          | ❌        | ✅      | ❓                     | ❌          | ❌    | Supports tools in OpenSumi                                                  |
-| [oterm][oterm]                              | ❌          | ✅        | ✅      | ❓                     | ✅          | ❌    | Supports tools, prompts and sampling for Ollama.                                                 |
-| [Postman][postman]                          | ✅          | ✅        | ✅      | ❓                     | ❌          | ❌    | Supports tools, resources, prompts, and sampling                                                 |
-| [Roo Code][Roo Code]                        | ✅          | ❌        | ✅      | ❓                     | ❌          | ❌    | Supports tools and resources.                                               |
-| [Slack MCP Client][Slack MCP Client]        | ❌          | ❌        | ✅      | ❓                     | ❌          | ❌    | Supports tools and multiple servers.                                        |
-| [Sourcegraph Cody][Cody]                    | ✅          | ❌        | ❌      | ❓                     | ❌          | ❌    | Supports resources through OpenCTX                                          |
-| [SpinAI][SpinAI]                            | ❌          | ❌        | ✅      | ❓                     | ❌          | ❌    | Supports tools for Typescript AI Agents                                     |
-| [Superinterface][Superinterface]            | ❌          | ❌        | ✅      | ❓                     | ❌          | ❌    | Supports tools                                                              |
-| [TheiaAI/TheiaIDE][TheiaAI/TheiaIDE]        | ❌          | ❌        | ✅      | ❓                     | ❌          | ❌    | Supports tools for Agents in Theia AI and the AI-powered Theia IDE          |
-| [Tome][Tome]                                | ❌          | ❌        | ✅      | ❓                     | ❌          | ❌    | Supports tools, manages MCP servers.                                        |
-| [TypingMind App][TypingMind App]            | ❌          | ❌        | ✅      | ❓                     | ❌          | ❌    | Supports tools at app-level (appear as plugins) or when assigned to Agents  |
-| [VS Code GitHub Copilot][VS Code]           | ❌          | ❌        | ✅      | ✅                     | ❌          | ✅    | Supports dynamic tool/roots discovery, secure secret configuration, and explicit tool prompting |
-| [WhatsMPC][WhatsMPC]                        | ❌          | ❌        | ✅      | ❌                     | ❌          | ❌    | Supports tools for Remote MCP Servers in WhatsApp                          |
-| [Windsurf Editor][Windsurf]                 | ❌          | ❌        | ✅      | ✅                     | ❌          | ❌    | Supports tools with AI Flow for collaborative development.                  |
-| [Witsy][Witsy]                              | ❌          | ❌        | ✅      | ❓                     | ❌          | ❌    | Supports tools in Witsy.                                                    |
-| [Zed][Zed]                                  | ❌          | ✅        | ❌      | ❌                     | ❌          | ❌    | Prompts appear as slash commands                                            |
-=======
 {/* prettier-ignore-start */}
 
 | Client                                           | [Resources] | [Prompts] | [Tools] | [Discovery][Discovery] | [Sampling] | Roots | Notes                                                                                           |
@@ -103,6 +47,7 @@
 | [MCPOmni-Connect][MCPOmni-Connect]               | ✅          | ✅        | ✅      | ❓                     | ✅         | ❌    | Supports tools with agentic mode, ReAct, and orchestrator capabilities.                         |
 | [Microsoft Copilot Studio]                       | ❌          | ❌        | ✅      | ❓                     | ❌         | ❌    | Supports tools                                                                                  |
 | [MindPal][MindPal]                               | ❌          | ❌        | ✅      | ❓                     | ❌         | ❌    | Supports tools for no-code AI agents and multi-agent workflows.                                 |
+| [MooPoint][MooPoint]                             | ❌          | ❌        | ✅      | ❓                     | ✅         | ❌    | Web-Hosted client with tool calling support                                 |
 | [Msty Studio][Msty Studio]                       | ❌          | ❌        | ✅      | ❓                     | ❌         | ❌    | Supports tools                                                                                  |
 | [NVIDIA Agent Intelligence toolkit][AIQ toolkit] | ❌          | ❌        | ✅      | ❓                     | ❌         | ❌    | Supports tools in agentic workflows.                                                            |
 | [OpenSumi][OpenSumi]                             | ❌          | ❌        | ✅      | ❓                     | ❌         | ❌    | Supports tools in OpenSumi                                                                      |
@@ -126,7 +71,6 @@
 | [Zencoder][Zencoder]                             | ❌          | ❌        | ✅      | ❌                     | ❌         | ❌    | Supports tools                                                                                  |
 
 {/* prettier-ignore-end */}
->>>>>>> 9ce0ffee
 
 [5ire]: https://github.com/nanbingxyz/5ire
 [AgentAI]: https://github.com/AdamStrojek/rust-agentai
